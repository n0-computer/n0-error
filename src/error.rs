--- conflicted
+++ resolved
@@ -357,7 +357,6 @@
 impl_stack_error_for_std_error!(std::net::AddrParseError);
 impl_stack_error_for_std_error!(std::array::TryFromSliceError);
 
-<<<<<<< HEAD
 #[cfg(feature = "anyhow")]
 impl StackError for anyhow::Error {
     fn as_std(&self) -> &(dyn std::error::Error + Send + Sync + 'static) {
@@ -386,7 +385,9 @@
 
     fn is_transparent(&self) -> bool {
         false
-=======
+    }
+}
+
 impl<T: StackError + std::error::Error + Sized + 'static> StackError for Arc<T> {
     fn as_std(&self) -> &(dyn std::error::Error + Send + Sync + 'static) {
         (**self).as_std()
@@ -414,6 +415,5 @@
 
     fn is_transparent(&self) -> bool {
         (**self).is_transparent()
->>>>>>> e094af61
     }
 }